--- conflicted
+++ resolved
@@ -21,11 +21,7 @@
 		_32bit uintptr     // size on 32bit platforms
 		_64bit uintptr     // size on 64bit platforms
 	}{
-<<<<<<< HEAD
-		{Symbol{}, 84, 136},
-=======
 		{Symbol{}, 80, 128},
->>>>>>> 1667b357
 	}
 
 	for _, tt := range tests {
